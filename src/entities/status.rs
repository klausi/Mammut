--- conflicted
+++ resolved
@@ -10,12 +10,7 @@
 #[derive(Debug, Clone, Deserialize)]
 pub struct Status {
     /// The ID of the status.
-<<<<<<< HEAD
-    #[serde(with = "string_or_int")]
-    pub id: u64,
-=======
     pub id: String,
->>>>>>> ab1e5f86
     /// A Fediverse-unique resource ID.
     pub uri: String,
     /// URL to the status page (can be remote)
@@ -24,19 +19,10 @@
     pub account: Account,
     /// The ID of the status this status is replying to, if the status is
     /// a reply.
-<<<<<<< HEAD
-    #[serde(with = "option_string_or_int")]
-    pub in_reply_to_id: Option<u64>,
-    /// The ID of the account this status is replying to, if the status is
-    /// a reply.
-    #[serde(with = "option_string_or_int")]
-    pub in_reply_to_account_id: Option<u64>,
-=======
     pub in_reply_to_id: Option<String>,
     /// The ID of the account this status is replying to, if the status is
     /// a reply.
     pub in_reply_to_account_id: Option<String>,
->>>>>>> ab1e5f86
     /// If this status is a reblogged Status of another User.
     pub reblog: Option<Box<Status>>,
     /// Body of the status; this will contain HTML
@@ -79,12 +65,7 @@
     /// Equals `username` for local users, includes `@domain` for remote ones.
     pub acct: String,
     /// Account ID.
-<<<<<<< HEAD
-    #[serde(with = "string_or_int")]
-    pub id: u64,
-=======
     pub id: String,
->>>>>>> ab1e5f86
 }
 
 /// Hashtags in the status.
