--- conflicted
+++ resolved
@@ -1,7 +1,6 @@
 //! A module containing everything relating to a account returned from the api.
 
 use chrono::prelude::*;
-use super::string_or_int;
 
 /// A struct representing an Account.
 #[derive(Debug, Clone, Deserialize)]
@@ -25,15 +24,7 @@
     /// URL to the header static image (gif).
     pub header_static: String,
     /// The ID of the account.
-<<<<<<< HEAD
-    // The ID is transmitted as string type, but it is really an integer.
-    // Convert it with code copied from
-    // https://github.com/serde-rs/json/issues/329#issuecomment-343535627
-    #[serde(with = "string_or_int")]
-    pub id: u64,
-=======
     pub id: String,
->>>>>>> ab1e5f86
     /// Boolean for when the account cannot be followed without waiting for
     /// approval first.
     pub locked: bool,
