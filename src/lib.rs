--- conflicted
+++ resolved
@@ -623,10 +623,6 @@
             headers: Headers::new()
         };
         let invalid = invalid_test.get::<Account>("test".into()).unwrap_err();
-<<<<<<< HEAD
-        assert_eq!(format!("{:?}", invalid), "Serde(ErrorImpl { code: Message(\"missing field `id`\"), line: 1, column: 20 })");
-=======
         assert_eq!(format!("{:?}", invalid), "Serde(ErrorImpl { code: Message(\"missing field `acct`\"), line: 1, column: 20 })");
->>>>>>> 72b36adc
     }
 }